use crate::camera::*;
use crate::common::*;
use crate::geometry::*;
use crate::material::*;
use crate::ray::*;
use crate::vector::*;

use image::RgbImage;
use std::f64::consts::PI;

//
//use rand::Rng;

use std::thread;
use std::thread::available_parallelism;

fn get_xy(index: u32, width: u32) -> (u32, u32) {
    let x = index % width;
    let y = index / width;
    (x, y)
}

fn print_progress(current_sample: u32, total_samples: u32) {
    let percentage = current_sample as f64 / total_samples as f64 * 100.0;
    println!(
        "Progress: {:3.1?} % ({}/{})",
        percentage, current_sample, total_samples
    );
}

pub struct Renderer;

impl Renderer {
    /// Visualize Normal Vector
    #[allow(dead_code)]
    fn visualize_normal(hit: &HitRecord, _scene: &Scene, _incoming: &Ray, _depth: u32) -> Vec3f {
        (Vec3f::from(1.0) + hit.normal * Vec3f::new(1.0, -1.0, -1.0)) * 0.5
    }

    /// Whitted Ray-Tracing
    #[allow(dead_code)]
    fn ray_tracing(hit: &HitRecord, scene: &Scene, incoming: &Ray, depth: u32) -> Vec3f {
        let material = scene.objects[hit.idx].material;

        let light_pos = Vec3f::new(0.0, -1.5, 4.0);
        let light_intensity = 1.0;
        let light_color = Vec3f::from(1.0) * light_intensity;
        let light_dir = Vec3f::normalize(light_pos - hit.point);

        let ray = Ray::new(hit.point, light_dir);
        let _shadow = match scene.hit(&ray, 0.0, f64::INFINITY) {
            Some(_) => 1.0,
            None => 0.0,
        };

        match material.material {
            MaterialType::Mirror => {
                let reflected = reflect(incoming.direction, hit.normal);
                let ray = Ray::new(hit.point, reflected);
                material.albedo * Self::trace(&ray, scene, depth - 1) * 0.9
            }
            _ => {
                let ka = 0.25;
                let kd = 1.0;
                let ks = 1.0;
                let alpha = 16.0;

                let ambient = light_color * ka;

                let cos_theta = f64::max(Vec3f::dot(hit.normal, light_dir), 0.0);
                let diffuse = light_color * cos_theta * kd;

                let view_dir = -incoming.direction;
                let halfway_dir = Vec3f::normalize(light_dir + view_dir);
                let specular = light_color
                    * f64::max(Vec3f::dot(hit.normal, halfway_dir), 0.0).powf(alpha)
                    * ks;

                (ambient + (diffuse + specular) * _shadow) * material.albedo
            }
        }
    }

    /// Direct Lighting Integrator
    #[allow(dead_code)]
    fn direct_lighting(hit: &HitRecord, scene: &Scene, incoming: &Ray, depth: u32) -> Vec3f {
        Vec3::from(0.0)
    }

    /// Path Tracing with Explicit/Direct Light Sampling
    /// https://computergraphics.stackexchange.com/questions/5152/progressive-path-tracing-with-explicit-light-sampling?noredirect=1&lq=1
    /// https://computergraphics.stackexchange.com/questions/4288/path-weight-for-direct-light-sampling
    #[allow(dead_code)]
    fn path_tracing_dls(hit: &HitRecord, scene: &Scene, incoming: &Ray, depth: u32) -> Vec3f {
        let object_id = hit.idx;
        let material = scene.objects[object_id].material;

        let wo = -incoming.direction;
        let (wi, brdf_multiplier) = material.sample(hit.normal, wo);
        let bias = Vec3::dot(wi, hit.normal).signum() * 0.001;
        let ray = Ray::new(hit.point + hit.normal * bias, wi);

        let emittance = if depth == 0 {
            material.albedo * material.emittance
        } else {
            Vec3::from(0.0)
        };
        let _diffuse = emittance + Self::trace(&ray, scene, depth + 1) * brdf_multiplier;


        let mut _direct = Vec3::from(0.0);
        let mut _num_lights = 0;

        // why do i need a reference here?
        for light_id in &scene.lights {
            let light = scene.objects[*light_id];

            if *light_id != object_id {
                let light_vec = light.geometry.center - hit.point;
                let distance = light_vec.length();
                let light_dir = light_vec / distance;

                // what is the difference here?
                let shadow_ray = Ray::new(hit.point + hit.normal * 0.001, light_dir);
                // why does this look kinda shaded?
                //let shadow_ray = Ray::new(hit.point, light_dir);

                if let Some(light_hit) = scene.hit(&shadow_ray, 0.001, f64::INFINITY) {
                    // we hit the light -> not in shadow
                    if light_hit.idx == *light_id {
<<<<<<< HEAD
                        let li = ((light.material.albedo * light.material.emittance) / PI) / (1.0 / PI);

                        let cos_theta = Vec3::dot(hit.normal, light_dir);
                        
=======
                        let li = light.material.albedo * light.material.emittance;

                        let cos_theta_x = Vec3::dot(hit.normal, -light_dir);
                        let cos_theta_y = Vec3::dot(light_hit.normal, -light_dir); 
                        
                        let distance = light_vec.length();
>>>>>>> 3582e7ac
                        let area = 4.0 * PI * light.geometry.radius * light.geometry.radius;

                        // this kinda works but it shouldn't
                        _direct += (li / PI) * cos_theta * (area / (distance * distance)) * (cos_theta / PI)


                        //_direct += material.eval(hit.normal, wo, wi) * li 
                        //_direct += li * brdf_multiplier; 
                    }
                }
            }
        }

<<<<<<< HEAD

        // Global Illumination

        let weight = 0.5;

=======
        let wo = -incoming.direction;
        let (wi, brdf_multiplier) = material.sample(hit.normal, wo);
        let bias = Vec3::dot(wi, hit.normal).signum() * 0.001;
        let ray = Ray::new(hit.point + hit.normal * bias, wi);

        let emittance = if depth == 0 {
            material.albedo * material.emittance
        } else {
            Vec3::from(0.0)
        };
        let _diffuse = emittance + Self::trace(&ray, scene, depth + 1) * brdf_multiplier;

        let weight = 1.0;
>>>>>>> 3582e7ac
        (_diffuse * (1.0 - weight)) + (_direct * weight)
    }

    /// Naive, unbiased monte-carlo path tracing
    /// This function implements the rendering equation using monte-carlo integration
    ///
    /// Rendering Equation:
    /// L(p, wo) = Le + ∫ Li(p, wi) fr(wo, wi) cos(theta) dw
    ///
    /// Monte-Carlo:
    /// L(p, wo) = Le + 1/N * Σ (fr(wo, wi) * cos(theta) / pdf(wi))
    ///
    #[allow(dead_code)]
    fn naive_path_tracing(hit: &HitRecord, scene: &Scene, incoming: &Ray, depth: u32) -> Vec3f {
        // Material properties
        let material = scene.objects[hit.idx].material;
        let emittance = material.albedo * material.emittance;
        // Direction toward camera
        let wo = -incoming.direction;
        // Get outgoing ray direction and (brdf * cos_theta / pdf)
        let (wi, brdf_multiplier) = material.sample(hit.normal, wo);
        // Reflected ray
        let bias = Vec3::dot(wi, hit.normal).signum() * 0.001;
        let ray = Ray::new(hit.point + hit.normal * bias, wi);

        emittance + Self::trace(&ray, scene, depth + 1) * brdf_multiplier
    }

    fn trace_loop(incident: &Ray, scene: &Scene, max_depth: u32) -> Vec3f {

        let mut radiance = Vec3::from(0.0);
        let mut throughput = Vec3::from(1.0);

        let mut ray = incident.clone();
        
        for _depth in 0..max_depth {
            if let Some(hit) = scene.hit(&ray, 0.001, f64::INFINITY)  {
                let material = scene.objects[hit.idx].material;
                let albedo = material.albedo;
                let emittance = albedo * material.emittance;
                
                let (wi, brdf_multiplier) = material.sample(hit.normal, -ray.direction);

                radiance += emittance * throughput;
                throughput *= brdf_multiplier;
                
                ray = Ray::new(hit.point + hit.normal * 0.001, wi);
            
            } else {
                radiance += scene.background * throughput;
                break;
            }
        }

        radiance
    }


    /// Trace ray into scene, returns radiance
    fn trace(ray: &Ray, scene: &Scene, depth: u32) -> Vec3f {
        if depth < 5 {
            if let Some(hit) = scene.hit(ray, 0.001, f64::INFINITY) {
<<<<<<< HEAD
                if cfg!(any()) {
                    Self::path_tracing_dls(&hit, scene, ray, depth)
                } else {
                    Self::naive_path_tracing(&hit, scene, ray, depth)
                }
=======
                Self::path_tracing_dls(&hit, scene, ray, depth)
>>>>>>> 3582e7ac
            } else {
                scene.background
            }
        } else {
            Vec3f::from(0.0)
        }
    }

    #[allow(dead_code)]
    fn render_singlethread(camera: &Camera, scene: &Scene, samples: u32, bounces: u32) -> RgbImage {
        let width = camera.resolution.x as u32;
        let height = camera.resolution.y as u32;

        let mut framebuffer = vec![Vec3f::from(0.0); width as usize * height as usize];

        for sample in 0..samples {
            for y in 0..height {
                for x in 0..width {
                    let ray = camera.ray((x, y));
                    framebuffer[(y * width + x) as usize] +=
                        Self::trace(&ray, scene, bounces) / (samples as f64);
                }
            }
            if sample % 5 == 0 {
                print_progress(sample, samples);
            }
        }

        to_image(framebuffer, width as u32, height as u32)
    }

    #[allow(dead_code)]
    fn render_multithreaded(
        camera: &Camera,
        scene: &Scene,
        samples: u32,
        bounces: u32,
    ) -> RgbImage {
        let width = camera.resolution.x as u32;
        let height = camera.resolution.y as u32;

        let mut framebuffer = vec![Vec3f::from(0.0); (width * height) as usize];

        // leave one thread for operating the computer : )
        //let worker_count = usize::max(available_parallelism().unwrap().get() - 1, 2);
        let worker_count = available_parallelism().unwrap().get();
        let chunk_size = framebuffer.len() / worker_count;

        println!("workers = {}", worker_count);

        thread::scope(|scope| {
            for (worker, chunk) in framebuffer.chunks_mut(chunk_size).enumerate() {
                scope.spawn(move || {
                    for sample in 0..samples {
                        for i in 0..chunk.len() {
                            let xy = get_xy((worker * chunk_size + i) as u32, width);
                            let ray = camera.ray(xy);
                            chunk[i] += Self::trace_loop(&ray, scene, bounces) / (samples as f64);
                        }
                        if worker == 0 && sample % 5 == 0 {
                            print_progress(sample, samples);
                        }
                    }
                });
            }
        });

        to_image(framebuffer, width, height)
    }

    /// Render Scene to RgbImage
    pub fn render(camera: &Camera, scene: &Scene, samples: u32, bounces: u32) -> RgbImage {
        let multithreading = true;
        if multithreading {
            Self::render_multithreaded(camera, scene, samples, 0)
        } else {
            Self::render_singlethread(camera, scene, samples, 0)
        }
    }
}<|MERGE_RESOLUTION|>--- conflicted
+++ resolved
@@ -128,19 +128,10 @@
                 if let Some(light_hit) = scene.hit(&shadow_ray, 0.001, f64::INFINITY) {
                     // we hit the light -> not in shadow
                     if light_hit.idx == *light_id {
-<<<<<<< HEAD
                         let li = ((light.material.albedo * light.material.emittance) / PI) / (1.0 / PI);
 
                         let cos_theta = Vec3::dot(hit.normal, light_dir);
                         
-=======
-                        let li = light.material.albedo * light.material.emittance;
-
-                        let cos_theta_x = Vec3::dot(hit.normal, -light_dir);
-                        let cos_theta_y = Vec3::dot(light_hit.normal, -light_dir); 
-                        
-                        let distance = light_vec.length();
->>>>>>> 3582e7ac
                         let area = 4.0 * PI * light.geometry.radius * light.geometry.radius;
 
                         // this kinda works but it shouldn't
@@ -154,27 +145,11 @@
             }
         }
 
-<<<<<<< HEAD
 
         // Global Illumination
 
         let weight = 0.5;
 
-=======
-        let wo = -incoming.direction;
-        let (wi, brdf_multiplier) = material.sample(hit.normal, wo);
-        let bias = Vec3::dot(wi, hit.normal).signum() * 0.001;
-        let ray = Ray::new(hit.point + hit.normal * bias, wi);
-
-        let emittance = if depth == 0 {
-            material.albedo * material.emittance
-        } else {
-            Vec3::from(0.0)
-        };
-        let _diffuse = emittance + Self::trace(&ray, scene, depth + 1) * brdf_multiplier;
-
-        let weight = 1.0;
->>>>>>> 3582e7ac
         (_diffuse * (1.0 - weight)) + (_direct * weight)
     }
 
@@ -210,7 +185,7 @@
 
         let mut ray = incident.clone();
         
-        for _depth in 0..max_depth {
+        for _depth in 0..5 {
             if let Some(hit) = scene.hit(&ray, 0.001, f64::INFINITY)  {
                 let material = scene.objects[hit.idx].material;
                 let albedo = material.albedo;
@@ -237,15 +212,7 @@
     fn trace(ray: &Ray, scene: &Scene, depth: u32) -> Vec3f {
         if depth < 5 {
             if let Some(hit) = scene.hit(ray, 0.001, f64::INFINITY) {
-<<<<<<< HEAD
-                if cfg!(any()) {
-                    Self::path_tracing_dls(&hit, scene, ray, depth)
-                } else {
-                    Self::naive_path_tracing(&hit, scene, ray, depth)
-                }
-=======
-                Self::path_tracing_dls(&hit, scene, ray, depth)
->>>>>>> 3582e7ac
+                Self::naive_path_tracing(&hit, scene, ray, depth)
             } else {
                 scene.background
             }

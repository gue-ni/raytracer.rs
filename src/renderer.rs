--- conflicted
+++ resolved
@@ -292,11 +292,7 @@
                         for i in 0..chunk.len() {
                             let xy = get_xy((worker * chunk_size + i) as u32, width);
                             let ray = camera.ray(xy);
-<<<<<<< HEAD
-                            let color = Self::path_tracing(&ray, scene, bounces);
-=======
                             let color = Self::path_tracing_dls(&ray, scene, bounces);
->>>>>>> d6d44e4b
                             assert!(0.0 <= f64::min(color.x, f64::min(color.y, color.z)));
                             chunk[i] += color / (samples as f64);
                         }

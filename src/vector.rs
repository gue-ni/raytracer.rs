--- conflicted
+++ resolved
@@ -1,7 +1,4 @@
-<<<<<<< HEAD
-use std::ops::{Add, Div, Mul, Neg, Sub};
-=======
-use std::ops::{ Add, Mul, Sub, Div, Neg, IndexMut, Index };
+use std::ops::{Add, Div, Index, IndexMut, Mul, Neg, Sub};
 
 pub trait SquareRoot {
     fn sqrt(&self) -> Self;
@@ -19,17 +16,19 @@
     }
 }
 
-pub trait Number: Copy + Clone + 
-    Add<Output = Self> + 
-    Sub<Output = Self> + 
-    Mul<Output = Self> + 
-    Div<Output = Self> + 
-    Neg<Output = Self> + 
-    SquareRoot
-    {}
+pub trait Number:
+    Copy
+    + Clone
+    + Add<Output = Self>
+    + Sub<Output = Self>
+    + Mul<Output = Self>
+    + Div<Output = Self>
+    + Neg<Output = Self>
+    + SquareRoot
+{
+}
 
 impl Number for f32 {}
-
 
 #[derive(Debug, Copy, Clone, PartialEq)]
 pub struct Vec3T<T> {
@@ -38,7 +37,10 @@
     pub z: T,
 }
 
-impl<T> Vec3T<T> where T: Number {
+impl<T> Vec3T<T>
+where
+    T: Number,
+{
     pub fn new(x: T, y: T, z: T) -> Self {
         Self { x, y, z }
     }
@@ -48,18 +50,27 @@
     }
 }
 
-pub trait Magnitude<T> where T: Number + SquareRoot {
+pub trait Magnitude<T>
+where
+    T: Number + SquareRoot,
+{
     fn length(self) -> T;
 }
 
-impl<T> Magnitude<T> for Vec3T<T> where T: Number {
+impl<T> Magnitude<T> for Vec3T<T>
+where
+    T: Number,
+{
     fn length(self) -> T {
         (Self::dot(self, self)).sqrt()
     }
 }
 
 // vector addition
-impl<T> Add for Vec3T<T> where T: Number  {
+impl<T> Add for Vec3T<T>
+where
+    T: Number,
+{
     type Output = Self;
     fn add(self, other: Self) -> Self {
         Self::new(self.x + other.x, self.y + other.y, self.z + other.z)
@@ -67,7 +78,10 @@
 }
 
 // scalar multiplication (scalar must be on the left)
-impl<T> Mul<T> for Vec3T<T> where T: Number {
+impl<T> Mul<T> for Vec3T<T>
+where
+    T: Number,
+{
     type Output = Self;
     fn mul(self, scalar: T) -> Self {
         Self::new(self.x * scalar, self.y * scalar, self.z * scalar)
@@ -78,13 +92,14 @@
     fn dot(a: Self, b: Self) -> T;
 }
 
-impl<T> Dot<T> for Vec3T<T> where T: Number {
+impl<T> Dot<T> for Vec3T<T>
+where
+    T: Number,
+{
     fn dot(a: Self, b: Self) -> T {
         a.x * b.x + a.y * b.y + a.z * b.z
     }
 }
-
->>>>>>> d3446a0f
 
 #[derive(Debug, Copy, Clone, PartialEq)]
 pub struct Vec3 {
@@ -195,7 +210,7 @@
             0 => &self.x,
             1 => &self.y,
             2 => &self.z,
-            _ => &self.z
+            _ => &self.z,
         }
     }
 }
@@ -206,7 +221,7 @@
             0 => &mut self.x,
             1 => &mut self.y,
             2 => &mut self.z,
-            _ => &mut self.z
+            _ => &mut self.z,
         }
     }
 }
@@ -237,9 +252,6 @@
     incoming - normal * 2.0 * dot(incoming, normal)
 }
 
-
-
-
 #[cfg(test)]
 mod tests {
     use crate::vector::*;
@@ -269,12 +281,10 @@
     }
 
     #[test]
-    fn test_index()  {
+    fn test_index() {
         let v = Vec3::new(1.0, 2.0, 3.0);
         assert_eq!(v.x, v[0]);
         assert_eq!(v.y, v[1]);
         assert_eq!(v.z, v[2]);
     }
-
-        
 }
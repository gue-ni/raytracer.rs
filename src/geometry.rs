use crate::common::*;
use crate::ray::*;
<<<<<<< HEAD
use crate::vector::*;
=======
use std::vec;
>>>>>>> d3446a0f

#[derive(Debug, Copy, Clone)]
pub struct Sphere {
    pub center: Vec3,
    pub radius: f32,
}

#[derive(Debug, Copy, Clone)]
pub struct Triangle(Vec3, Vec3, Vec3);

// convex polygon
#[derive(Debug, Clone)]
pub struct Mesh {
    triangles: Vec<Triangle>
}

// signed distance function
pub trait SDF {
    fn sdf(&self, point: Vec3) -> f32;
}

impl SDF for Sphere {
    fn sdf(&self, point: Vec3) -> f32 {
        (point - self.center).length() - self.radius
    }
}

pub trait Hittable {
    fn hit(&self, ray: &Ray, min_t: f32, max_t: f32) -> Option<HitRecord>;
}

impl Hittable for Sphere {
    fn hit(&self, ray: &Ray, min_t: f32, max_t: f32) -> Option<HitRecord> {
        let m = ray.origin - self.center;
        let b = dot(m, ray.direction);
        let c = dot(m, m) - self.radius * self.radius;

        if c > 0.0 && b > 0.0 {
            return None;
        }

        let discr = b * b - c;
        if discr < 0.0 {
            return None;
        }

        let t = -b - discr.sqrt();

        if min_t < t && t < max_t {
            let point = ray.point_at(t);
            let normal = normalize(point - self.center);
            let idx = 0;
            return Some(HitRecord {
                t,
                normal,
                point,
                idx,
            });
        } else {
            return None;
        }
    }
}

impl Hittable for Triangle {
    fn hit(&self, ray: &Ray, min_t: f32, max_t: f32) -> Option<HitRecord> {

        let v0v1 = self.1 - self.0;
        let v0v2 = self.2 - self.0;
        let n = cross(v0v1, v0v2);

        let ndot = dot(n, ray.direction);
        if f32::abs(ndot) < f32::EPSILON {
            return None;
        }

        let d = -dot(n, self.0);

        let t = -(dot(n, ray.origin) + d) / ndot;
        if t < 0.0 {
            return None;
        }

        let point = ray.point_at(t);

        let mut c = Vec3::zero();

        let edge0 = self.1 - self.0;
        let vp0 = point - self.0;
        c = cross(edge0, vp0);
        if dot(n,c) < 0.0 {
            return None;
        }

        let edge1 = self.2 - self.1;
        let vp1 = point - self.1;
        c = cross(edge1, vp1);
        if dot(n,c) < 0.0 {
            return None;
        }

        let edge2 = self.0 - self.2;
        let vp2 = point - self.2;
        c = cross(edge2, vp2);
        if dot(n,c) < 0.0 {
            return None;
        }
        
        Some(HitRecord { t: t, normal: n, point: point, idx: 0 })
    }
}

impl Hittable for Mesh {
    fn hit(&self, ray: &Ray, min_t: f32, max_t: f32) -> Option<HitRecord> {
        for triangle in &self.triangles {
            let hit_record = triangle.hit(ray, min_t, max_t);
            if hit_record.is_some() {
                return hit_record;
            }
        }
        None
    }
}

impl Sphere {
    #[allow(dead_code)]
    pub fn new(center: Vec3, radius: f32) -> Self {
        Sphere { center, radius }
    }
}<|MERGE_RESOLUTION|>--- conflicted
+++ resolved
@@ -1,10 +1,7 @@
 use crate::common::*;
 use crate::ray::*;
-<<<<<<< HEAD
 use crate::vector::*;
-=======
 use std::vec;
->>>>>>> d3446a0f
 
 #[derive(Debug, Copy, Clone)]
 pub struct Sphere {
@@ -18,7 +15,7 @@
 // convex polygon
 #[derive(Debug, Clone)]
 pub struct Mesh {
-    triangles: Vec<Triangle>
+    triangles: Vec<Triangle>,
 }
 
 // signed distance function
@@ -71,7 +68,6 @@
 
 impl Hittable for Triangle {
     fn hit(&self, ray: &Ray, min_t: f32, max_t: f32) -> Option<HitRecord> {
-
         let v0v1 = self.1 - self.0;
         let v0v2 = self.2 - self.0;
         let n = cross(v0v1, v0v2);
@@ -95,25 +91,30 @@
         let edge0 = self.1 - self.0;
         let vp0 = point - self.0;
         c = cross(edge0, vp0);
-        if dot(n,c) < 0.0 {
+        if dot(n, c) < 0.0 {
             return None;
         }
 
         let edge1 = self.2 - self.1;
         let vp1 = point - self.1;
         c = cross(edge1, vp1);
-        if dot(n,c) < 0.0 {
+        if dot(n, c) < 0.0 {
             return None;
         }
 
         let edge2 = self.0 - self.2;
         let vp2 = point - self.2;
         c = cross(edge2, vp2);
-        if dot(n,c) < 0.0 {
+        if dot(n, c) < 0.0 {
             return None;
         }
-        
-        Some(HitRecord { t: t, normal: n, point: point, idx: 0 })
+
+        Some(HitRecord {
+            t: t,
+            normal: n,
+            point: point,
+            idx: 0,
+        })
     }
 }
 
